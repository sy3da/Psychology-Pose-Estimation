# Kinect - body posture analysis

This repository contains all relevant scripts to run, process, and analyze posture data from Kinect studies.
Each script is named after the processing step it reflects in the overall process.

## Getting Started

### Prerequisites

__Compatibility__:

- The Recording Script runs on __only__ with Windows due to compatibility with the Kinect.
- These scripts are written for use with the Kinect for Windows v1 (Model 1517). Due to limitations of the hardware support the Kinect for Xbox 360 is __not__ suitable.

__Installation instructions__:

- Download and install Matlab including the Image Acquisition Toolbox and the Image Processing Toolbox. <br/>
In order to check if the Image Acquisition Toolbox is installed navigate to the Add-On Manager in MATLAB (Home tab - Add-Ons - Manage Add-Ons) or type the following code in the MATLAB command window:

```Matlab
license('test', 'Image_Acquisition_Toolbox')
```
- In addition the following hardware support is necessary: [Image Acquisition Toolbox Support Package for Kinect for Windows Sensor](https://de.mathworks.com/hardware-support/kinect-windows.html). For further information and to download the package navigate to the Add-On Explorer in MATLAB (Home tab - Add-Ons - Get Hardware Support Packages) and search for the package or follow the link above.
  - requires:
    - MATLAB compatibility: R2013a and later; with
      - Image Acquisition Toolbox
      - Image Processing Toolbox
  - platform compatibility: Windows (MATLAB R2016a or later only for Windows 64-Bit)
  - Third-Party requirements: [Kinect for Windows Runtime v1.6](https://www.microsoft.com/en-us/download/details.aspx?id=34811); should get installed by the hardware support package

The Processing Script runs on Windows, Mac OS and Linux.
- requires: MATLAB

## Usage

### Step 1 - Recording
Collect data by using the recording script. The recording script should be located at the same level as the "sub" folder. The recording script accesses the "recording" support functions within this folder.

To use the recording script the Kinect should already be connected to your computer via a USB-port. <br/>
Once the script is executed a command line input of the study name and subsequently the subject name will be requested. Afterwards, the recording GUI (see the image below), continuously showing the the camera input, pops up.
- By pressing the "Record" button the recording could be started and stopped.
- By pressing the button in the right corner a new folder below the subject folder level will be generated.

![Image of the Recording GUI](ressources/RecordingGUI.PNG)

<br/>

For further information concerning options and usage see the preamble of the recording script [(RecordOneKinect.m)](https://github.com/rhepach/Kinect/blob/master/RecordOneKinect.m).

### Preparations for Step 2
The processing script should be located at the same level as the "sub" folder. The required support functions should be located in the folder "processing" which is a subfolder of "sub".


In order to use the processing script, it is necessary to specify the directory to the study data folder. The structure below the indicated folder has to comprise three levels.
1. The first level should be the subject level with one folder for each subject.
2. Each subject folder comprises baseline and test folders.
<<<<<<< HEAD
3. In each of these, there are recording folders, which contain the .mat files.
=======
3. Each of these show recording folders, which contain the .mat files. 
>>>>>>> ed7fe22d



See the image below for an illustrative folder structure. <br/>
In this case the study data folder "ExampleData" is situated below the general Data folder. Inside the study data folder, two subject folders are located. The files on the right-hand side of the image show the content of the "Recording_2" folder inside the "Baseline 3" folder.
<br/>

![Image of an illustrative folder structure](ressources/folderStructure.PNG)

<br/>
The necessary data structure is given for the ExampleData in the Kinect repository and will be generated automatically by the attached recording script.

### Step 2 - Processing
Run the MATLAB processing script to extract body posture information and images from the .mat files for each frame or delete data to reduce the .mat file size.

Before you are ready to start the processing script, it is necessary to change the directory to the study data folder. Therefore you have to modify the variable "source". If you change the name of the study data folder (e.g. from "ExampleData" to "myData"), then this needs to be changed in the processing script accordingly (see example image below).

example                    |  modified
:-------------------------:|:-------------------------:
![modify Source](ressources/changeSource.png) | ![modified Source](ressources/changedSource.png)


Once you run the script a window will pop up - the processing GUI (see the image below).
- By ticking the individual checkboxes the corresponding processing will be executed as soon as you press "ok"
- The listbox on the right-hand side of the GUI could be used to browse through the content of the folders. Selecting a folder inside the listbox won't change the indicated folder with the data to be processed.

![Image of the ProcessingGUI](ressources/ProcessingGUI.PNG)

### Step 3 - Processing and Data Analysis in R
<<<<<<< HEAD
Step 2 creates .txt data showing the x-, y-, and z-coordinates for each of the tracked skeletons for each .mat frame, which can for further body posture analyseses. These are executed in R. The "Data" folder in this repository shows an example of the further processing and analysis steps with data from two adults. For further examples see: https://osf.io/xem8k/.
=======
Step 2 ("Extract and save skeleton data") creates a .txt file showing the x-, y-, and z-coordinates for each of the tracked skeletons for each .mat frame, which can be used for further body posture analyses. The "Data" folder in this repository shows an example of the further processing and analysis steps in R with data from two adults. For further examples see: https://osf.io/xem8k/. 
>>>>>>> ed7fe22d

## Support
If you are experiencing issues installing the hardware, or running the scripts, please contact <br/>
Robert Hepach, robert.hepach@uni-leipzig.de or <br/>
Stella Gerdemann, stella.gerdemann@uni-leipzig.de or <br/>
Kim-Laura Speck, ks56cyvu@studserv.uni.leipzig.de

## Roadmap

- Script modifications to enable the use of the Kinect for Windows v2 and therefore overcome frame rate limitations

## Contributing

The processing script is part of an ongoing line of research and it is continuously updated. Those familiar with Matlab will notice redundancies in the code and room for improvement. <br/>
Pull requests are welcome. You are, of course, free to make changes to the script for your own purposes but you do so at your own risk.
For major changes, please open an issue first to discuss what you would like to change.

## Authors and acknowledgment
Processing Script:
- written by Anja Neumann.
- maintained by Robert Hepach, Stella Gerdemann, Kim-Laura Speck.

Recording Script:
- written by Anja Neumann.
- maintained by Robert Hepach.

If you use the script or find it generally useful kindly support our research by citing our work.
-  Hepach, R., Vaish, A., & Tomasello, M. (2015). Novel paradigms to measure variability of behavior in early childhood: posture, gaze, and pupil dilation. _Frontiers in psychology, 6_, 858. [https://doi.org/10.3389/fpsyg.2015.00858](https://doi.org/10.3389/fpsyg.2015.00858)
- Hepach, R., Vaish, A., & Tomasello, M. (2017). The fulfillment of others’ needs elevates children’s body posture. _Developmental psychology, 53(1)_, 100. [http://dx.doi.org/10.1037/dev0000173](http://dx.doi.org/10.1037/dev0000173)<|MERGE_RESOLUTION|>--- conflicted
+++ resolved
@@ -54,12 +54,7 @@
 In order to use the processing script, it is necessary to specify the directory to the study data folder. The structure below the indicated folder has to comprise three levels.
 1. The first level should be the subject level with one folder for each subject.
 2. Each subject folder comprises baseline and test folders.
-<<<<<<< HEAD
-3. In each of these, there are recording folders, which contain the .mat files.
-=======
-3. Each of these show recording folders, which contain the .mat files. 
->>>>>>> ed7fe22d
-
+3. Each of these show recording folders, which contain the .mat files.
 
 
 See the image below for an illustrative folder structure. <br/>
@@ -88,11 +83,7 @@
 ![Image of the ProcessingGUI](ressources/ProcessingGUI.PNG)
 
 ### Step 3 - Processing and Data Analysis in R
-<<<<<<< HEAD
-Step 2 creates .txt data showing the x-, y-, and z-coordinates for each of the tracked skeletons for each .mat frame, which can for further body posture analyseses. These are executed in R. The "Data" folder in this repository shows an example of the further processing and analysis steps with data from two adults. For further examples see: https://osf.io/xem8k/.
-=======
-Step 2 ("Extract and save skeleton data") creates a .txt file showing the x-, y-, and z-coordinates for each of the tracked skeletons for each .mat frame, which can be used for further body posture analyses. The "Data" folder in this repository shows an example of the further processing and analysis steps in R with data from two adults. For further examples see: https://osf.io/xem8k/. 
->>>>>>> ed7fe22d
+Step 2 ("Extract and save skeleton data") creates a .txt file showing the x-, y-, and z-coordinates for each of the tracked skeletons for each .mat frame, which can be used for further body posture analyses. The "Data" folder in this repository shows an example of the further processing and analysis steps in R with data from two adults. For further examples see: https://osf.io/xem8k/.
 
 ## Support
 If you are experiencing issues installing the hardware, or running the scripts, please contact <br/>
