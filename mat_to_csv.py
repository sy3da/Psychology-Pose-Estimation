import os
import numpy as np
import numpy.typing as npt
import time
import cv2
from typing import Tuple
from scipy.io import loadmat
#from gekko import GEKKO

from pose_module import PoseLandmarker

class MatToCsv():
    """
    MatToCsv is a class that loads in depths and intensities from a .mat file, runs them through the pose estimation pipeline,
    converts depth to x,y,z, and outputs them to a csv file
    """

    def __init__(self, input_dir: str, output_filename: str, image_width: int = 600, image_height: int = 804, image_fov: int = 77, visualize_Pose: bool = False, two_people: bool = False, landscape: bool = False):
        """
        Initialize MatToCsv object

        Args:
            input_dir (str): absolute path to directory containing .mat files
            output_filename (str): name of output .csv file
            visualize_Pose (bool): whether or not to visualize pose skeleton.
        """

        # Directory containing input .mat files
        self.input_dir = input_dir

        # Name of output .csv file
        self.output_filename = output_filename

        # Define image width, height, and fov
        self.image_width = image_width
        self.image_height = image_height
        self.image_fov = image_fov
        # Whether or not to visualize pose skeleton
        self.visualize_Pose = visualize_Pose
        # Whether or not there are two people
        self.two_people = two_people
        # Whether the picture needs to be landscape
        self.landscape = landscape
        
        if self.two_people == True:
            # Create two output csv files (overwrite if it already exists)
            self.output_csv_filepath_left = os.path.join(self.input_dir, self.output_filename + '_left_participant.csv')
            self.output_csv_file_left = open(self.output_csv_filepath_left, 'w')

            self.output_csv_filepath_right = os.path.join(self.input_dir, self.output_filename + '_right_participant.csv')
            self.output_csv_file_right = open(self.output_csv_filepath_right, 'w')

            # Write header row
            self.output_csv_file_left.write('filename,frame_num,'
                                        'Hip_Center_X,Hip_Center_Y,Hip_Center_Z,Hip_Center_RawX,Hip_Center_RawY,'
                                        'Spine_X,Spine_Y,Spine_Z,Spine_RawX,Spine_RawY,'
                                        'Shoulder_Center_X,Shoulder_Center_Y,Shoulder_Center_Z,Shoulder_Center_RawX,Shoulder_Center_RawY,'
                                        'Head_X,Head_Y,Head_Z,Head_RawX,Head_RawY,'
                                        'Shoulder_Right_X,Shoulder_Right_Y,Shoulder_Right_Z,Shoulder_Right_RawX,Shoulder_Right_RawY,'
                                        'Elbow_Right_X,Elbow_Right_Y,Elbow_Right_Z,Elbow_Right_RawX,Elbow_Right_RawY,'
                                        'Wrist_Right_X,Wrist_Right_Y,Wrist_Right_Z,Wrist_Right_RawX,Wrist_Right_RawY,'
                                        'Hand_Right_X,Hand_Right_Y,Hand_Right_Z,Hand_Right_RawX,Hand_Right_RawY,'
                                        'Shoulder_Left_X,Shoulder_Left_Y,Shoulder_Left_Z,Shoulder_Left_RawX,Shoulder_Left_RawY,'
                                        'Elbow_Left_X,Elbow_Left_Y,Elbow_Left_Z,Elbow_Left_RawX,Elbow_Left_RawY,'
                                        'Wrist_Left_X,Wrist_Left_Y,Wrist_Left_Z,Wrist_Left_RawX,Wrist_Left_RawY,'
                                        'Hand_Left_X,Hand_Left_Y,Hand_Left_Z,Hand_Left_RawX,Hand_Left_RawY,'
                                        'Hip_Right_X,Hip_Right_Y,Hip_Right_Z,Hip_Right_RawX,Hip_Right_RawY,'
                                        'Knee_Right_X,Knee_Right_Y,Knee_Right_Z,Knee_Right_RawX,Knee_Right_RawY,'
                                        'Ankle_Right_X,Ankle_Right_Y,Ankle_Right_Z,Ankle_Right_RawX,Ankle_Right_RawY,'
                                        'Foot_Right_X,Foot_Right_Y,Foot_Right_Z,Foot_Right_RawX,Foot_Right_RawY,'
                                        'Hip_Left_X,Hip_Left_Y,Hip_Left_Z,Hip_Left_RawX,Hip_Left_RawY,'
                                        'Knee_Left_X,Knee_Left_Y,Knee_Left_Z,Knee_Left_RawX,Knee_Left_RawY,'
                                        'Ankle_Left_X,Ankle_Left_Y,Ankle_Left_Z,Ankle_Left_RawX,Ankle_Left_RawY,'
                                        'Foot_Left_X,Foot_Left_Y,Foot_Left_Z,Foot_Left_RawX,Foot_Left_RawY\n')
        
            self.output_csv_file_right.write('filename,frame_num,'
                                        'Hip_Center_X,Hip_Center_Y,Hip_Center_Z,Hip_Center_RawX,Hip_Center_RawY,'
                                        'Spine_X,Spine_Y,Spine_Z,Spine_RawX,Spine_RawY,'
                                        'Shoulder_Center_X,Shoulder_Center_Y,Shoulder_Center_Z,Shoulder_Center_RawX,Shoulder_Center_RawY,'
                                        'Head_X,Head_Y,Head_Z,Head_RawX,Head_RawY,'
                                        'Shoulder_Right_X,Shoulder_Right_Y,Shoulder_Right_Z,Shoulder_Right_RawX,Shoulder_Right_RawY,'
                                        'Elbow_Right_X,Elbow_Right_Y,Elbow_Right_Z,Elbow_Right_RawX,Elbow_Right_RawY,'
                                        'Wrist_Right_X,Wrist_Right_Y,Wrist_Right_Z,Wrist_Right_RawX,Wrist_Right_RawY,'
                                        'Hand_Right_X,Hand_Right_Y,Hand_Right_Z,Hand_Right_RawX,Hand_Right_RawY,'
                                        'Shoulder_Left_X,Shoulder_Left_Y,Shoulder_Left_Z,Shoulder_Left_RawX,Shoulder_Left_RawY,'
                                        'Elbow_Left_X,Elbow_Left_Y,Elbow_Left_Z,Elbow_Left_RawX,Elbow_Left_RawY,'
                                        'Wrist_Left_X,Wrist_Left_Y,Wrist_Left_Z,Wrist_Left_RawX,Wrist_Left_RawY,'
                                        'Hand_Left_X,Hand_Left_Y,Hand_Left_Z,Hand_Left_RawX,Hand_Left_RawY,'
                                        'Hip_Right_X,Hip_Right_Y,Hip_Right_Z,Hip_Right_RawX,Hip_Right_RawY,'
                                        'Knee_Right_X,Knee_Right_Y,Knee_Right_Z,Knee_Right_RawX,Knee_Right_RawY,'
                                        'Ankle_Right_X,Ankle_Right_Y,Ankle_Right_Z,Ankle_Right_RawX,Ankle_Right_RawY,'
                                        'Foot_Right_X,Foot_Right_Y,Foot_Right_Z,Foot_Right_RawX,Foot_Right_RawY,'
                                        'Hip_Left_X,Hip_Left_Y,Hip_Left_Z,Hip_Left_RawX,Hip_Left_RawY,'
                                        'Knee_Left_X,Knee_Left_Y,Knee_Left_Z,Knee_Left_RawX,Knee_Left_RawY,'
                                        'Ankle_Left_X,Ankle_Left_Y,Ankle_Left_Z,Ankle_Left_RawX,Ankle_Left_RawY,'
                                        'Foot_Left_X,Foot_Left_Y,Foot_Left_Z,Foot_Left_RawX,Foot_Left_RawY\n')
            
        else:
        
            # Create output csv file (overwrite if it already exists)
            self.output_csv_filepath = os.path.join(self.input_dir, self.output_filename + '.csv')
            self.output_csv_file = open(self.output_csv_filepath, 'w')

            # Write header row
            self.output_csv_file.write('filename,frame_num,'
                                        'Hip_Center_X,Hip_Center_Y,Hip_Center_Z,Hip_Center_RawX,Hip_Center_RawY,'
                                        'Spine_X,Spine_Y,Spine_Z,Spine_RawX,Spine_RawY,'
                                        'Shoulder_Center_X,Shoulder_Center_Y,Shoulder_Center_Z,Shoulder_Center_RawX,Shoulder_Center_RawY,'
                                        'Head_X,Head_Y,Head_Z,Head_RawX,Head_RawY,'
                                        'Shoulder_Right_X,Shoulder_Right_Y,Shoulder_Right_Z,Shoulder_Right_RawX,Shoulder_Right_RawY,'
                                        'Elbow_Right_X,Elbow_Right_Y,Elbow_Right_Z,Elbow_Right_RawX,Elbow_Right_RawY,'
                                        'Wrist_Right_X,Wrist_Right_Y,Wrist_Right_Z,Wrist_Right_RawX,Wrist_Right_RawY,'
                                        'Hand_Right_X,Hand_Right_Y,Hand_Right_Z,Hand_Right_RawX,Hand_Right_RawY,'
                                        'Shoulder_Left_X,Shoulder_Left_Y,Shoulder_Left_Z,Shoulder_Left_RawX,Shoulder_Left_RawY,'
                                        'Elbow_Left_X,Elbow_Left_Y,Elbow_Left_Z,Elbow_Left_RawX,Elbow_Left_RawY,'
                                        'Wrist_Left_X,Wrist_Left_Y,Wrist_Left_Z,Wrist_Left_RawX,Wrist_Left_RawY,'
                                        'Hand_Left_X,Hand_Left_Y,Hand_Left_Z,Hand_Left_RawX,Hand_Left_RawY,'
                                        'Hip_Right_X,Hip_Right_Y,Hip_Right_Z,Hip_Right_RawX,Hip_Right_RawY,'
                                        'Knee_Right_X,Knee_Right_Y,Knee_Right_Z,Knee_Right_RawX,Knee_Right_RawY,'
                                        'Ankle_Right_X,Ankle_Right_Y,Ankle_Right_Z,Ankle_Right_RawX,Ankle_Right_RawY,'
                                        'Foot_Right_X,Foot_Right_Y,Foot_Right_Z,Foot_Right_RawX,Foot_Right_RawY,'
                                        'Hip_Left_X,Hip_Left_Y,Hip_Left_Z,Hip_Left_RawX,Hip_Left_RawY,'
                                        'Knee_Left_X,Knee_Left_Y,Knee_Left_Z,Knee_Left_RawX,Knee_Left_RawY,'
                                        'Ankle_Left_X,Ankle_Left_Y,Ankle_Left_Z,Ankle_Left_RawX,Ankle_Left_RawY,'
                                        'Foot_Left_X,Foot_Left_Y,Foot_Left_Z,Foot_Left_RawX,Foot_Left_RawY\n')

        # Set flag to indicate whether or not the class has been cleaned up
        # (either manually or automatically if the destructor was called by the garbage
        # collector)
        self.cleaned_up = False
        
        return
    
    
    def clean_up(self):
        """
        Clean up class variables.

        NOTE: This should be called when the class is no longer needed. If this is not
        called, the garbage collector will attempt to call the destructor automatically, but
        it should not be relied on.
        """
        self.__del__()

    
    def __del__(self):
        """
        Destructor to clean up class variables.

        NOTE: This should be called automatically by the garbage collector when the object
        is no longer needed, however it may be unreliable. It is recommended to call
        self.clean_up() manually when the class is no longer needed.
        """
        if not self.cleaned_up:
            # Close the output csv file
            if self.two_people == True:
                self.output_csv_file_left.close()
                self.output_csv_file_right.close()
            else:
                self.output_csv_file.close()

            self.cleaned_up = True


    def _get_mat_files(self):
        """
        Get list of .mat files in input_dir

        Returns:
            mat_files (list): list of .mat files in input_dir
        """

        # Get list of .mat files in input_dir
        filelist = []

        for filename in os.listdir(self.input_dir):
            if filename.endswith(".mat"):
                # Remove the ".mat" suffix
                filename = filename[:-4]
                filelist.append(filename)

        return filelist
    

    def load_mat_file(self, filepath: str) -> tuple[np.ndarray, np.ndarray]:
        """
        Load in the mat file using scipy.io.loadmat and outputs depth and intensity

        Args:
            filepath: The path to the mat file to be read.

        Returns:
            A tuple containing two NumPy arrays: depth_all and intensity_all
            - depth_all: An (n,d) array of depth values
            - intensity_all: An (n,d) array of intensity values
        """
        
        mat_file = loadmat(filepath)
        depth_all = mat_file['D_values']
        intensity_all = mat_file['I_values']

        return depth_all, intensity_all
    
    def _convert_camera_intensity_to_grayscale(self, intensity_array: npt.NDArray[np.int16]) -> np.ndarray:
        """
        Convert the input intensity array to grayscale and scale down the brightness to help
        with face detection.

        Args:
            intensity_array: An (n, d) intensity image in the format outputted by the Thanos camera.

        Returns:
            An (n, d) grayscale image containing grayscale intensity values in the range [0, 255].
        """

        brightness_scaling_factor = 4
        
        grayscale_img = intensity_array.astype('float')
        grayscale_img = grayscale_img * brightness_scaling_factor
        grayscale_img[np.where(grayscale_img > 255)] = 255
        grayscale_img = grayscale_img.astype('uint8')

        return grayscale_img

    
    def _is_valid_pixel_coordinate(self, xy: Tuple[int, int], image_width: int, image_height: int) -> bool:
        """
        Checks if a pixel coordinate is valid (i.e. within the image bounds).
    
        Args:
            xy (Tuple[int, int]): The pixel coordinates (x, y) to be checked.
            image_width (int): The width of the image in pixels.
            image_height (int): The height of the image in pixels.
        
        Returns:
            bool: True if the pixel coordinates are within the image bounds, False otherwise.
        """
        return (xy[0] >= 0 and xy[0] < image_width) and (xy[1] >= 0 and xy[1] < image_height)
    

    def convert_depth_to_xyz(self, depths, landmark_pixel_x, landmark_pixel_y, image_w, image_h, fov) -> tuple[np.ndarray, np.ndarray, np.ndarray, np.ndarray]:
        """
        Convert depth values to x,y,z coordinates for one landmark in one frame.

        Args:
            depths: Depth data for one frame.
            landmark_pixel_x: One landmark pixel x coordinate for one frame
            landmark_pixel_y: One landmark pixel y coordinate for one frame
            image_w: Width of the image in pixels
            image_h: Height of the image in pixels
            fov: Field of view of the camera

        Returns:
            A tuple containing three integers: x_landmark, y_landmark, and z_landmark.
            - x_landmark: One x-coordinate.
            - y_landmark: One y-coordinate.
            - z_landmark: One z-coordinate.

        This takes in the depth values output by the camera for one frame and uses the field of view (77 degrees) to calculate x, y, z 
        coordinates at the landmark pixel locations.

        Example usage:
            frame_land_x, frame_land_y, frame_land_z = convert_depth_to_xyz(frame_depth, landmark_x, landmark_y)
        """

        # Solve system of equations to find horizontal and vertical FOV angles
        # m = GEKKO()
        # v_angle,h_angle = [m.Var(1) for i in range(2)]
        # m.Equations([v_angle**2+h_angle**2==(fov**2),\
        #     h_angle/v_angle==image_w/image_h])
        # m.solve(disp=False)
        # image_w_angle = h_angle.value
        # image_h_angle = v_angle.value

        image_w_angle = 5159/np.sqrt(6989)
        image_h_angle = 3850/np.sqrt(6989)

        # Find theta, phi, and the depth at that landmark pixel
        # Convert depth to cm
        land_depth = depths[landmark_pixel_y][landmark_pixel_x]
        land_depth_cm = self.convert_unit_to_cm(land_depth)
        theta = (-image_w_angle/2) + ((image_w_angle/image_w)*landmark_pixel_x)
        phi = (image_h_angle/2) - ((image_h_angle/image_h)*landmark_pixel_y)

        x_landmark = land_depth_cm*np.sin(theta*(np.pi/180))*np.sin(phi*(np.pi/180))
        y_landmark = land_depth_cm*np.cos(theta*(np.pi/180))*np.sin(phi*(np.pi/180))
        z_landmark = land_depth_cm*np.cos(phi*(np.pi/180))

        return x_landmark,y_landmark,z_landmark

    def convert_unit_to_cm(self,depth_value):
        """
        A polyfit was done to convert the arbitrary units output by the thanos camera into cm. This was done in MATLAB,
        and now the equation calculated will be used to convert to real units.

        Args:
            depth_value: An integer depth value in arbitrary units
        
        Returns:
            depth_cm: An integer depth value in cm
        """

        depth_cm = (depth_value - 145.095238095238)/79.5742857142857

        return depth_cm

    def _process_pose_landmarks(
        self,
        landmarks_pixels: np.ndarray,
        frame_idx: int,
        frame_depth: np.ndarray,
        frame_intensity: np.ndarray,
        frame_grayscale_rgb: np.ndarray,
        filename: str,
        participant: str = 'none'
    ) -> None:
        """
        Process the pose landmarks for a single frame.

        Args:
            landmarks_pixels: An (n, 2) array of landmark pixel coordinates.
            frame_idx: The index of the current frame.
            frame_depth: An (n, d) array of depths.
            frame_intensity: An (n, d) array of confidence values.
            frame_grayscale_rgb: An (n, d, 3) array of RGB values.
            filename: The name of the file being processed.
            participant: Left or right if two people are in frame.
        """


        # For each landmark, get the x, y, and z values from the depth array and store them in a numpy array
        # Then, write the numpy array to a new row in the output csv file
        xyz_values = np.zeros((len(landmarks_pixels), 5))

        for landmark_idx in range(len(landmarks_pixels)):
            landmark_pixel_coord_x, landmark_pixel_coord_y = landmarks_pixels[landmark_idx]

            # Verify that the pixel coordinates are valid
            if not self._is_valid_pixel_coordinate((landmark_pixel_coord_x, landmark_pixel_coord_y), self.image_width, self.image_height):
                # The pixel coordinates are invalid
                
                # Set the x, y, and z values to -int16.max (-32767)
                xyz_values[landmark_idx][0] = -np.iinfo(np.int16).max
                xyz_values[landmark_idx][1] = -np.iinfo(np.int16).max
                xyz_values[landmark_idx][2] = -np.iinfo(np.int16).max

                continue
            
            # The pixel coordinates are valid

            # Convert depth [cm] to x,y,z for landmark pixels
            x_value,y_value,z_value = self.convert_depth_to_xyz(frame_depth,landmark_pixel_coord_x,landmark_pixel_coord_y, self.image_width, self.image_height, self.image_fov)

            # Set the x, y, and z values to the values from convert depth to x,y,z
            xyz_values[landmark_idx][0] = x_value
            xyz_values[landmark_idx][1] = y_value
            xyz_values[landmark_idx][2] = z_value
            xyz_values[landmark_idx][3] = landmark_pixel_coord_x
            xyz_values[landmark_idx][4] = landmark_pixel_coord_y
            
        # Landmarks of interest: (landmark_num: 'landmark_name_X,landmark_name_Y,landmark_name_Z,')
        # 34: 'Hip_Center_X,Hip_Center_Y,Hip_Center_Z,'
        # 35: 'Spine_X,Spine_Y,Spine_Z,'
        # 33: 'Shoulder_Center_X,Shoulder_Center_Y,Shoulder_Center_Z,'
        # 0: 'Head_X,Head_Y,Head_Z,'
        # 12: 'Shoulder_Right_X,Shoulder_Right_Y,Shoulder_Right_Z,'
        # 14: 'Elbow_Right_X,Elbow_Right_Y,Elbow_Right_Z,'
        # 16: 'Wrist_Right_X,Wrist_Right_Y,Wrist_Right_Z,'
        # 20: 'Hand_Right_X,Hand_Right_Y,Hand_Right_Z,'
        # 11: 'Shoulder_Left_X,Shoulder_Left_Y,Shoulder_Left_Z,'
        # 13: 'Elbow_Left_X,Elbow_Left_Y,Elbow_Left_Z,'
        # 15: 'Wrist_Left_X,Wrist_Left_Y,Wrist_Left_Z,'
        # 19: 'Hand_Left_X,Hand_Left_Y,Hand_Left_Z,'
        # 24: 'Hip_Right_X,Hip_Right_Y,Hip_Right_Z,'
        # 26: 'Knee_Right_X,Knee_Right_Y,Knee_Right_Z,'
        # 28: 'Ankle_Right_X,Ankle_Right_Y,Ankle_Right_Z,'
        # 32: 'Foot_Right_X,Foot_Right_Y,Foot_Right_Z,'
        # 23: 'Hip_Left_X,Hip_Left_Y,Hip_Left_Z,'
        # 25: 'Knee_Left_X,Knee_Left_Y,Knee_Left_Z,'
        # 27: 'Ankle_Left_X,Ankle_Left_Y,Ankle_Left_Z,'
        # 31: 'Foot_Left_X,Foot_Left_Y,Foot_Left_Z\n'

        if participant == 'Left':
            # Write the filename and frame_num to a new row in the output csv file
            self.output_csv_file_left.write(f"{filename},{frame_idx},")

            # Write the x, y, and z values for the landmarks of interest to the output csv file
            self.output_csv_file_left.write(f"{xyz_values[34][0]},{xyz_values[34][1]},{xyz_values[34][2]},{xyz_values[34][3]},{xyz_values[34][4]},")
            self.output_csv_file_left.write(f"{xyz_values[35][0]},{xyz_values[35][1]},{xyz_values[35][2]},{xyz_values[35][3]},{xyz_values[35][4]},")
            self.output_csv_file_left.write(f"{xyz_values[33][0]},{xyz_values[33][1]},{xyz_values[33][2]},{xyz_values[33][3]},{xyz_values[33][4]},")
            self.output_csv_file_left.write(f"{xyz_values[0][0]}, {xyz_values[0][1]}, {xyz_values[0][2]}, {xyz_values[0][3]}, {xyz_values[0][4]}," )
            self.output_csv_file_left.write(f"{xyz_values[12][0]},{xyz_values[12][1]},{xyz_values[12][2]},{xyz_values[12][3]},{xyz_values[12][4]},")
            self.output_csv_file_left.write(f"{xyz_values[14][0]},{xyz_values[14][1]},{xyz_values[14][2]},{xyz_values[14][3]},{xyz_values[14][4]},")
            self.output_csv_file_left.write(f"{xyz_values[16][0]},{xyz_values[16][1]},{xyz_values[16][2]},{xyz_values[16][3]},{xyz_values[16][4]},")
            self.output_csv_file_left.write(f"{xyz_values[20][0]},{xyz_values[20][1]},{xyz_values[20][2]},{xyz_values[20][3]},{xyz_values[20][4]},")
            self.output_csv_file_left.write(f"{xyz_values[11][0]},{xyz_values[11][1]},{xyz_values[11][2]},{xyz_values[11][3]},{xyz_values[11][4]},")
            self.output_csv_file_left.write(f"{xyz_values[13][0]},{xyz_values[13][1]},{xyz_values[13][2]},{xyz_values[13][3]},{xyz_values[13][4]},")
            self.output_csv_file_left.write(f"{xyz_values[15][0]},{xyz_values[15][1]},{xyz_values[15][2]},{xyz_values[15][3]},{xyz_values[15][4]},")
            self.output_csv_file_left.write(f"{xyz_values[19][0]},{xyz_values[19][1]},{xyz_values[19][2]},{xyz_values[19][3]},{xyz_values[19][4]},")
            self.output_csv_file_left.write(f"{xyz_values[24][0]},{xyz_values[24][1]},{xyz_values[24][2]},{xyz_values[24][3]},{xyz_values[24][4]},")
            self.output_csv_file_left.write(f"{xyz_values[26][0]},{xyz_values[26][1]},{xyz_values[26][2]},{xyz_values[26][3]},{xyz_values[26][4]},")
            self.output_csv_file_left.write(f"{xyz_values[28][0]},{xyz_values[28][1]},{xyz_values[28][2]},{xyz_values[28][3]},{xyz_values[28][4]},")
            self.output_csv_file_left.write(f"{xyz_values[32][0]},{xyz_values[32][1]},{xyz_values[32][2]},{xyz_values[32][3]},{xyz_values[32][4]},")
            self.output_csv_file_left.write(f"{xyz_values[23][0]},{xyz_values[23][1]},{xyz_values[23][2]},{xyz_values[23][3]},{xyz_values[23][4]},")
            self.output_csv_file_left.write(f"{xyz_values[25][0]},{xyz_values[25][1]},{xyz_values[25][2]},{xyz_values[25][3]},{xyz_values[25][4]},")
            self.output_csv_file_left.write(f"{xyz_values[27][0]},{xyz_values[27][1]},{xyz_values[27][2]},{xyz_values[27][3]},{xyz_values[27][4]},")
            self.output_csv_file_left.write(f"{xyz_values[31][0]},{xyz_values[31][1]},{xyz_values[31][2]},{xyz_values[31][3]},{xyz_values[31][4]}\n")
            
        elif participant == 'Right':
            # Write the filename and frame_num to a new row in the output csv file
            self.output_csv_file_right.write(f"{filename},{frame_idx},")

            # Write the x, y, and z values for the landmarks of interest to the output csv file
            self.output_csv_file_right.write(f"{xyz_values[34][0]},{xyz_values[34][1]},{xyz_values[34][2]},{xyz_values[34][3]},{xyz_values[34][4]},")
            self.output_csv_file_right.write(f"{xyz_values[35][0]},{xyz_values[35][1]},{xyz_values[35][2]},{xyz_values[35][3]},{xyz_values[35][4]},")
            self.output_csv_file_right.write(f"{xyz_values[33][0]},{xyz_values[33][1]},{xyz_values[33][2]},{xyz_values[33][3]},{xyz_values[33][4]},")
            self.output_csv_file_right.write(f"{xyz_values[0][0]}, {xyz_values[0][1]}, {xyz_values[0][2]}, {xyz_values[0][3]}, {xyz_values[0][4]}," )
            self.output_csv_file_right.write(f"{xyz_values[12][0]},{xyz_values[12][1]},{xyz_values[12][2]},{xyz_values[12][3]},{xyz_values[12][4]},")
            self.output_csv_file_right.write(f"{xyz_values[14][0]},{xyz_values[14][1]},{xyz_values[14][2]},{xyz_values[14][3]},{xyz_values[14][4]},")
            self.output_csv_file_right.write(f"{xyz_values[16][0]},{xyz_values[16][1]},{xyz_values[16][2]},{xyz_values[16][3]},{xyz_values[16][4]},")
            self.output_csv_file_right.write(f"{xyz_values[20][0]},{xyz_values[20][1]},{xyz_values[20][2]},{xyz_values[20][3]},{xyz_values[20][4]},")
            self.output_csv_file_right.write(f"{xyz_values[11][0]},{xyz_values[11][1]},{xyz_values[11][2]},{xyz_values[11][3]},{xyz_values[11][4]},")
            self.output_csv_file_right.write(f"{xyz_values[13][0]},{xyz_values[13][1]},{xyz_values[13][2]},{xyz_values[13][3]},{xyz_values[13][4]},")
            self.output_csv_file_right.write(f"{xyz_values[15][0]},{xyz_values[15][1]},{xyz_values[15][2]},{xyz_values[15][3]},{xyz_values[15][4]},")
            self.output_csv_file_right.write(f"{xyz_values[19][0]},{xyz_values[19][1]},{xyz_values[19][2]},{xyz_values[19][3]},{xyz_values[19][4]},")
            self.output_csv_file_right.write(f"{xyz_values[24][0]},{xyz_values[24][1]},{xyz_values[24][2]},{xyz_values[24][3]},{xyz_values[24][4]},")
            self.output_csv_file_right.write(f"{xyz_values[26][0]},{xyz_values[26][1]},{xyz_values[26][2]},{xyz_values[26][3]},{xyz_values[26][4]},")
            self.output_csv_file_right.write(f"{xyz_values[28][0]},{xyz_values[28][1]},{xyz_values[28][2]},{xyz_values[28][3]},{xyz_values[28][4]},")
            self.output_csv_file_right.write(f"{xyz_values[32][0]},{xyz_values[32][1]},{xyz_values[32][2]},{xyz_values[32][3]},{xyz_values[32][4]},")
            self.output_csv_file_right.write(f"{xyz_values[23][0]},{xyz_values[23][1]},{xyz_values[23][2]},{xyz_values[23][3]},{xyz_values[23][4]},")
            self.output_csv_file_right.write(f"{xyz_values[25][0]},{xyz_values[25][1]},{xyz_values[25][2]},{xyz_values[25][3]},{xyz_values[25][4]},")
            self.output_csv_file_right.write(f"{xyz_values[27][0]},{xyz_values[27][1]},{xyz_values[27][2]},{xyz_values[27][3]},{xyz_values[27][4]},")
            self.output_csv_file_right.write(f"{xyz_values[31][0]},{xyz_values[31][1]},{xyz_values[31][2]},{xyz_values[31][3]},{xyz_values[31][4]}\n")

        else:
            # Write the filename and frame_num to a new row in the output csv file
            self.output_csv_file.write(f"{filename},{frame_idx},")

            # Write the x, y, and z values for the landmarks of interest to the output csv file
            self.output_csv_file.write(f"{xyz_values[34][0]},{xyz_values[34][1]},{xyz_values[34][2]},{xyz_values[34][3]},{xyz_values[34][4]},")
            self.output_csv_file.write(f"{xyz_values[35][0]},{xyz_values[35][1]},{xyz_values[35][2]},{xyz_values[35][3]},{xyz_values[35][4]},")
            self.output_csv_file.write(f"{xyz_values[33][0]},{xyz_values[33][1]},{xyz_values[33][2]},{xyz_values[33][3]},{xyz_values[33][4]},")
            self.output_csv_file.write(f"{xyz_values[0][0]}, {xyz_values[0][1]}, {xyz_values[0][2]}, {xyz_values[0][3]}, {xyz_values[0][4]}," )
            self.output_csv_file.write(f"{xyz_values[12][0]},{xyz_values[12][1]},{xyz_values[12][2]},{xyz_values[12][3]},{xyz_values[12][4]},")
            self.output_csv_file.write(f"{xyz_values[14][0]},{xyz_values[14][1]},{xyz_values[14][2]},{xyz_values[14][3]},{xyz_values[14][4]},")
            self.output_csv_file.write(f"{xyz_values[16][0]},{xyz_values[16][1]},{xyz_values[16][2]},{xyz_values[16][3]},{xyz_values[16][4]},")
            self.output_csv_file.write(f"{xyz_values[20][0]},{xyz_values[20][1]},{xyz_values[20][2]},{xyz_values[20][3]},{xyz_values[20][4]},")
            self.output_csv_file.write(f"{xyz_values[11][0]},{xyz_values[11][1]},{xyz_values[11][2]},{xyz_values[11][3]},{xyz_values[11][4]},")
            self.output_csv_file.write(f"{xyz_values[13][0]},{xyz_values[13][1]},{xyz_values[13][2]},{xyz_values[13][3]},{xyz_values[13][4]},")
            self.output_csv_file.write(f"{xyz_values[15][0]},{xyz_values[15][1]},{xyz_values[15][2]},{xyz_values[15][3]},{xyz_values[15][4]},")
            self.output_csv_file.write(f"{xyz_values[19][0]},{xyz_values[19][1]},{xyz_values[19][2]},{xyz_values[19][3]},{xyz_values[19][4]},")
            self.output_csv_file.write(f"{xyz_values[24][0]},{xyz_values[24][1]},{xyz_values[24][2]},{xyz_values[24][3]},{xyz_values[24][4]},")
            self.output_csv_file.write(f"{xyz_values[26][0]},{xyz_values[26][1]},{xyz_values[26][2]},{xyz_values[26][3]},{xyz_values[26][4]},")
            self.output_csv_file.write(f"{xyz_values[28][0]},{xyz_values[28][1]},{xyz_values[28][2]},{xyz_values[28][3]},{xyz_values[28][4]},")
            self.output_csv_file.write(f"{xyz_values[32][0]},{xyz_values[32][1]},{xyz_values[32][2]},{xyz_values[32][3]},{xyz_values[32][4]},")
            self.output_csv_file.write(f"{xyz_values[23][0]},{xyz_values[23][1]},{xyz_values[23][2]},{xyz_values[23][3]},{xyz_values[23][4]},")
            self.output_csv_file.write(f"{xyz_values[25][0]},{xyz_values[25][1]},{xyz_values[25][2]},{xyz_values[25][3]},{xyz_values[25][4]},")
            self.output_csv_file.write(f"{xyz_values[27][0]},{xyz_values[27][1]},{xyz_values[27][2]},{xyz_values[27][3]},{xyz_values[27][4]},")
            self.output_csv_file.write(f"{xyz_values[31][0]},{xyz_values[31][1]},{xyz_values[31][2]},{xyz_values[31][3]},{xyz_values[31][4]}\n")

        return
    

    def _process_file(self, file_num: int, num_files_to_process: int, filename: str, pose_detector: PoseLandmarker) -> None:
        """
        Load and process .mat file

        Args:
            file_num (int): number of file being processed
            num_files_to_process (int): total number of files to process
            filename (str): name of file to process

        Returns:
            None
        """

        print(f"Processing file {file_num}/{num_files_to_process}: {filename}...")

        # Load the file
        filepath = os.path.join(self.input_dir, filename + '.mat')
        depth_all, intensity_all = self.load_mat_file(filepath)

        # Get number of frames in this video clip
        num_frames = np.shape(intensity_all)[2]

        # Used to calculate FPS
        previous_time = 0
        start_time = time.time()
        # if self.landscape == True:
        #     writer = cv2.VideoWriter('output.mp4', cv2.VideoWriter_fourcc(*'mp4v'), 10, (self.image_width, self.image_height))
        # else:
        #     writer = cv2.VideoWriter('output.mp4', cv2.VideoWriter_fourcc(*'mp4v'), 10, (self.image_height, self.image_width))
        
        # Check if two people need to be tracked
        if self.two_people == True:
            # Loop through all frames
            for frame_idx in range(num_frames):
                # rotate image for landscape mode
                if self.landscape == True:
                    depth_rotate = np.flip(depth_all[:, :, frame_idx].transpose(),0)
                    intensity_rotate = np.flip(intensity_all[:,:, frame_idx].transpose(),0)
            
                    # Split to left and right participants (relative to viewer)
                    frame_depth_left = depth_rotate[:, 0:int((self.image_height/2))-1]
                    frame_depth_right = depth_rotate[:, int(self.image_height/2):(self.image_height-1)]
                    frame_intensity_left = intensity_rotate[:, 0:int((self.image_height/2))-1]
                    frame_intensity_right = intensity_rotate[:, int(self.image_height/2):(self.image_height-1)]
                else:
                    # Split to left and right participants (relative to viewer)
                    frame_depth_left = depth_all[:, 0:int((self.image_width/2))-1, frame_idx]
                    frame_depth_right = depth_all[:, int(self.image_width/2):(self.image_width-1), frame_idx]
                    frame_intensity_left = intensity_all[:, 0:int((self.image_width/2))-1, frame_idx]
                    frame_intensity_right = intensity_all[:, int(self.image_width/2):(self.image_width-1), frame_idx]

                # Track face and extract intensity and depth for all ROIs in each side of this frame

                # Convert each half of the frame's confidence values to a grayscale image (n,d)
                frame_grayscale_left = self._convert_camera_intensity_to_grayscale(frame_intensity_left)
                frame_grayscale_right = self._convert_camera_intensity_to_grayscale(frame_intensity_right)

                # # To improve performance, optionally mark the image as not writeable to
                # # pass by reference.
                # frame_grayscale.flags.writeable = False

                # Convert each half of the grayscale image to "RGB" (n,d,3)
                frame_grayscale_rgb_left = cv2.cvtColor(frame_grayscale_left, cv2.COLOR_GRAY2RGB)
                frame_grayscale_rgb_right = cv2.cvtColor(frame_grayscale_right, cv2.COLOR_GRAY2RGB)

                # Get pixel locations of all pose landmarks for both skeletons
                # face_detected, landmarks_pixels = face_mesh_detector.find_face_mesh(image=frame_grayscale_rgb, draw=self.visualize_FaceMesh)
                pose_detected_left, contains_invalid_landmarks_left, landmarks_pixels_left = pose_detector.get_landmarks(image=frame_grayscale_rgb_left, draw=self.visualize_Pose)
                pose_detected_right, contains_invalid_landmarks_right, landmarks_pixels_right = pose_detector.get_landmarks(image=frame_grayscale_rgb_right, draw=self.visualize_Pose)

                # if pose_detected:
                #     # multithreading_tasks.append(self.thread_pool.submit(self._process_face_landmarks, landmarks_pixels, frame_idx, frame_x, frame_y, frame_z, frame_confidence, intensity_signal_current_file, depth_signal_current_file, ear_signal_current_file, frame_grayscale_rgb))
                #     self._process_pose_landmarks(landmarks_pixels, frame_idx, frame_x, frame_y, frame_z, frame_confidence, frame_grayscale_rgb, filename)
                
                self._process_pose_landmarks(landmarks_pixels_left, frame_idx, frame_depth_left, frame_intensity_left, frame_grayscale_rgb_left, filename+'_left_participant', participant='Left')
                self._process_pose_landmarks(landmarks_pixels_right, frame_idx, frame_depth_right, frame_intensity_right, frame_grayscale_rgb_right, filename+'_right_participant', participant='Right')

                if self.visualize_Pose == True:
                    # Combine frame_grayscale_rgb_left and _right
                    frame_grayscale_rgb = np.append(frame_grayscale_rgb_left, frame_grayscale_rgb_right, 1)
                    
                    # Calculate and overlay FPS
                    current_time = time.time()
                    # FPS = (# frames processed (1)) / (# seconds taken to process those frames)
                    fps = 1 / (current_time - previous_time)
                    previous_time = current_time
                    cv2.putText(frame_grayscale_rgb, f'FPS: {int(fps)}', (20, 70), cv2.FONT_HERSHEY_PLAIN, 3, (0, 255, 0), 3)

                    # Overlay frame number in top right corner
                    text = f'{frame_idx + 1}'
                    text_size = cv2.getTextSize(text, cv2.FONT_HERSHEY_PLAIN, 1, 2)[0]
                    text_x = frame_grayscale_rgb.shape[1] - text_size[0] - 20  # Position text at the top right corner
                    text_y = text_size[1] + 20
                    cv2.putText(frame_grayscale_rgb, text, (text_x, text_y), cv2.FONT_HERSHEY_PLAIN, 1, (0, 255, 0), 2)

                    # Display frame

                    cv2.imshow("Image", frame_grayscale_rgb)
                    cv2.waitKey(1)
                    # writer.write(frame_grayscale_rgb)
        else:          
            # Loop through all frames
            for frame_idx in range(num_frames):
                # rotate image for landscape mode
                if self.landscape == True:
                    frame_depth = np.flip(depth_all[:, :, frame_idx].transpose(),0)
                    frame_intensity = np.flip(intensity_all[:,:, frame_idx].transpose(),0)
                else:
                    frame_depth = depth_all[:, :, frame_idx]
                    frame_intensity = intensity_all[:, :, frame_idx]

                # Track face and extract intensity and depth for all ROIs in this frame

                # Convert the frame's confidence values to a grayscale image (n,d)
                frame_grayscale = self._convert_camera_intensity_to_grayscale(frame_intensity)

                # # To improve performance, optionally mark the image as not writeable to
                # # pass by reference.
                # frame_grayscale.flags.writeable = False

                # Convert grayscale image to "RGB" (n,d,3)
                frame_grayscale_rgb = cv2.cvtColor(frame_grayscale, cv2.COLOR_GRAY2RGB)

                # Get pixel locations of all pose landmarks
                # face_detected, landmarks_pixels = face_mesh_detector.find_face_mesh(image=frame_grayscale_rgb, draw=self.visualize_FaceMesh)
                pose_detected, contains_invalid_landmarks, landmarks_pixels = pose_detector.get_landmarks(image=frame_grayscale_rgb, draw=self.visualize_Pose)

                # if pose_detected:
                #     # multithreading_tasks.append(self.thread_pool.submit(self._process_face_landmarks, landmarks_pixels, frame_idx, frame_x, frame_y, frame_z, frame_confidence, intensity_signal_current_file, depth_signal_current_file, ear_signal_current_file, frame_grayscale_rgb))
                #     self._process_pose_landmarks(landmarks_pixels, frame_idx, frame_x, frame_y, frame_z, frame_confidence, frame_grayscale_rgb, filename)
                
                self._process_pose_landmarks(landmarks_pixels, frame_idx, frame_depth, frame_intensity, frame_grayscale_rgb, filename)

                if self.visualize_Pose == True:
                    # Calculate and overlay FPS

                    current_time = time.time()
                    # FPS = (# frames processed (1)) / (# seconds taken to process those frames)
                    fps = 1 / (current_time - previous_time)
                    previous_time = current_time
                    cv2.putText(frame_grayscale_rgb, f'FPS: {int(fps)}', (20, 70), cv2.FONT_HERSHEY_PLAIN, 3, (0, 255, 0), 3)

                    # Overlay frame number in top right corner
                    text = f'{frame_idx + 1}'
                    text_size = cv2.getTextSize(text, cv2.FONT_HERSHEY_PLAIN, 1, 2)[0]
                    text_x = frame_grayscale_rgb.shape[1] - text_size[0] - 20  # Position text at the top right corner
                    text_y = text_size[1] + 20
                    cv2.putText(frame_grayscale_rgb, text, (text_x, text_y), cv2.FONT_HERSHEY_PLAIN, 1, (0, 255, 0), 2)

                    # Display frame

                    cv2.imshow("Image", frame_grayscale_rgb)
                    cv2.waitKey(1)
                    #writer.write(frame_grayscale_rgb)
            
        # Calculate and print average FPS
        #writer.release()
        end_time = time.time()
        average_fps = num_frames / (end_time - start_time)
        print(f"Average FPS: {average_fps}")

        return


    def run(self):
        """
        Run pose estimation pipeline on all .mat files.
        """

        # Get list of .mat files in input_dir
        mat_files = self._get_mat_files()

        # Load and process every input video file
        file_num = 0
        num_files_to_process = len(mat_files)

        # Define MediaPipe detectors
        pose_detector = PoseLandmarker(static_image_mode=False, min_detection_confidence=0.5, min_tracking_confidence=0.5)

        for filename in mat_files:
            file_num += 1

            # Process the file
            self._process_file(file_num, num_files_to_process, filename, pose_detector)

        return
    

def main():
    # Get absolute path of directory where .mat files are located
    mats_dir = os.path.join(os.getcwd(), 'Data', 'mat')
    print(mats_dir)

    # Run pose estimation pipeline on all .mat files in mats_dir and save output to csvs_dir
<<<<<<< HEAD
    myMatToCsv = MatToCsv(input_dir=mats_dir, output_filename="two_people_1_wetlab_11_2", visualize_Pose=True, two_people=True, landscape=True)
=======
    myMatToCsv = MatToCsv(input_dir=mats_dir, output_filename="11-15_test", visualize_Pose=True, two_people=False, landscape=True)
>>>>>>> c8023c56
    myMatToCsv.run()

    return


if __name__ == "__main__":
    main()
        <|MERGE_RESOLUTION|>--- conflicted
+++ resolved
@@ -655,11 +655,7 @@
     print(mats_dir)
 
     # Run pose estimation pipeline on all .mat files in mats_dir and save output to csvs_dir
-<<<<<<< HEAD
-    myMatToCsv = MatToCsv(input_dir=mats_dir, output_filename="two_people_1_wetlab_11_2", visualize_Pose=True, two_people=True, landscape=True)
-=======
     myMatToCsv = MatToCsv(input_dir=mats_dir, output_filename="11-15_test", visualize_Pose=True, two_people=False, landscape=True)
->>>>>>> c8023c56
     myMatToCsv.run()
 
     return
