"""
This code converts the outputs from the ST MOB-THANOSV3 into depth and intensity arrays, respectively.
The frame rate (fps) should be set to the correct value in this code and processHR.py
"""

import regex as re
import numpy as np
from PIL import Image
from p_tqdm import p_map
from glob import glob as get_files
import seaborn as sns
import matplotlib.pyplot as plt
from multiprocessing import cpu_count
import datetime
from scipy.io import savemat

def read_pfm(filename, byteorder='>'):
    """Return image data from a raw PFM file as numpy array.

    Format specification: http://netpbm.sourceforge.net/doc/pfm.html

    """
    with open(filename, 'rb') as f:
        buffer = f.read()
    try:
        header, width, height, maxval = re.search(
            b"(^Pf\s(?:\s*#.*[\r\n])*"
            b"(\d+)\s(?:\s*#.*[\r\n])*"
            b"(\d+)\s(?:\s*#.*[\r\n])*"
            b"(\d+)\s(?:\s*#.*[\r\n]\s)*)", buffer).groups()
    except AttributeError:
        raise ValueError("Not a raw PGM file: '%s'" % filename)
    return np.frombuffer(buffer,
                            dtype=np.float32,
                            count=int(width)*int(height),
                            offset=len(header)
                            ).newbyteorder('>').reshape((int(height), int(width)))

# Loads all images in the specified folder into the I_values array
def load_and_process_nir_images(args):
<<<<<<< HEAD
    frame_index, amp_name, depth_name = args
    data = np.zeros((804, 600, 2))
=======
    frame_index, amp_name, depth_name, img_width, img_height  = args
    data = np.zeros((img_height, img_width, 2))
>>>>>>> a7c12c67

    image = read_pfm(amp_name, byteorder='<')
    image = np.flipud(image)
    data[:, :, 0] = image
    
    f = depth_name
    image = Image.open(f)
    image = np.asarray(image)
    image = np.flipud(image)
    data[:, :, 1] = image
    
    #print(f'Frame Number {frame_index} Processed!')
    return data


def orientation_check(I_array, D_array):
    # Checks if the intensity and depth arrays are in the same orientation by displaying a specific frame  
    plt.subplot(1,2,1)
    plt.imshow(I_array)
    plt.subplot(1,2,2)
    sns.heatmap(D_array)
    plt.show()

# If any of the tests that require image data to be processed are to be run, run them
if __name__=="__main__":
    now = datetime.datetime.now()
    timestamp = now.strftime("%Y-%m-%d_%H-%M-%S")

    # Choose the name of the folder of NIR images and file of depth data to be processed
<<<<<<< HEAD
    pathname = "Data/one_person_LBME/"

    # Specifications for the measurement - image size, total frames, framerates
    num_frames = 200
=======
    pathname = "Data/Lauren_baseline/"

    # Specifications for the measurement - image size, total frames, framerates
    num_frames = 10
>>>>>>> a7c12c67
    img_width = 600
    img_height = 804

    # Adjust frame rate accordingly
    NIR_framerate = 30
    Depth_framerate = 30

    # Get filenames for amplitude and depth data
    amp_names = get_files(pathname + "*amplitude*")
    amp_names.sort()

    depth_names = get_files(pathname + "*depth*")
    depth_names.sort()

    # Run processing
    #frame = load_and_process_nir_images(0, amp_names, depth_names)
    
    num_processes = cpu_count()
    args = [(frame_index, amp_names[frame_index], depth_names[frame_index], img_width, img_height) for frame_index in range(num_frames)]
    results = p_map(load_and_process_nir_images, args)
    
    I_and_D = np.asarray(results)
    I_values_old = I_and_D[:, :, :, 0]
    D_values_old = I_and_D[:, :, :, 1]

    I_values = np.zeros((img_height, img_width, num_frames))
    D_values = np.zeros((img_height, img_width, num_frames))
    for i in range(num_frames):
        I_values[:, :, i] = I_values_old[i, :, :]
        D_values[:, :, i] = D_values_old[i, :, :]
    
    orientation_check(I_values[:, :, 0], D_values[:, :, 0])

    savemat(f'Data/mat/thanos_processed_{timestamp}.mat', {'I_values': I_values, 'D_values': D_values})<|MERGE_RESOLUTION|>--- conflicted
+++ resolved
@@ -38,13 +38,8 @@
 
 # Loads all images in the specified folder into the I_values array
 def load_and_process_nir_images(args):
-<<<<<<< HEAD
-    frame_index, amp_name, depth_name = args
-    data = np.zeros((804, 600, 2))
-=======
     frame_index, amp_name, depth_name, img_width, img_height  = args
     data = np.zeros((img_height, img_width, 2))
->>>>>>> a7c12c67
 
     image = read_pfm(amp_name, byteorder='<')
     image = np.flipud(image)
@@ -74,17 +69,10 @@
     timestamp = now.strftime("%Y-%m-%d_%H-%M-%S")
 
     # Choose the name of the folder of NIR images and file of depth data to be processed
-<<<<<<< HEAD
-    pathname = "Data/one_person_LBME/"
-
-    # Specifications for the measurement - image size, total frames, framerates
-    num_frames = 200
-=======
     pathname = "Data/Lauren_baseline/"
 
     # Specifications for the measurement - image size, total frames, framerates
     num_frames = 10
->>>>>>> a7c12c67
     img_width = 600
     img_height = 804
 
