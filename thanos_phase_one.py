--- conflicted
+++ resolved
@@ -68,11 +68,7 @@
     timestamp = now.strftime("%Y-%m-%d_%H-%M-%S")
 
     # Choose the name of the folder of NIR images and file of depth data to be processed
-<<<<<<< HEAD
-    filename = 'two_people_1_WETLAB'
-=======
     filename = '11-15_test_1'
->>>>>>> c8023c56
     pathname = f'Data/{filename}/'
 
     # Specifications for the measurement - image size, total frames, framerates
